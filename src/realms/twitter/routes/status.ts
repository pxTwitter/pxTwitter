import { Context } from 'hono';
import { Constants } from '../../../constants';
import { getBaseRedirectUrl } from '../router';
import { handleStatus } from '../../../embed/status';
import { Strings } from '../../../strings';

/* Handler for status request */
export const statusRequest = async (c: Context) => {
  const { prefix, handle, id, mediaNumber, language } = c.req.param();
  const url = new URL(c.req.url);
  const flags: InputFlags = {};

  // eslint-disable-next-line sonarjs/no-duplicate-string
  const userAgent = c.req.header('User-Agent') || '';

  /* Let's return our HTML version for wayback machine (we can add other archivers too in future) */
  if (
    ['archive.org', 'Wayback Machine'].some(service => c.req.header('Via')?.includes?.(service))
  ) {
    console.log('Request from archive.org');
    flags.archive = true;
  }

  /* User Agent matching for embed generators, bots, crawlers, and other automated
     tools. It's pretty all-encompassing. Note that Firefox/92 is in here because 
     Discord sometimes uses the following UA:
     
     Mozilla/5.0 (Macintosh; Intel Mac OS X 11.6; rv:92.0) Gecko/20100101 Firefox/92.0
     
     I'm not sure why that specific one, it's pretty weird, but this edge case ensures
     stuff keeps working.
     
     On the very rare off chance someone happens to be using specifically Firefox 92,
     the http-equiv="refresh" meta tag will ensure an actual human is sent to the destination. */
  const isBotUA = userAgent.match(Constants.BOT_UA_REGEX) !== null || flags?.archive;

  /* Check if domain is a direct media domain (i.e. d.fxtwitter.com),
     the status is prefixed with /dl/ or /dir/ (for TwitFix interop), or the
     status ends in .mp4, .jpg, .jpeg, or .png
      
     Note that .png is not documented because images always redirect to a jpg,
     but it will help someone who does it mistakenly on something like Discord
      
     Also note that all we're doing here is setting the direct flag. If someone
     links a video and ends it with .jpg, it will still redirect to a .mp4! */
  if (url.pathname.match(/\/status(es)?\/\d{2,20}\.(mp4|png|jpe?g|gifv?)/g)) {
    console.log('Direct media request by extension');
    flags.direct = true;
  } else if (Constants.DIRECT_MEDIA_DOMAINS.includes(url.hostname)) {
    console.log('Direct media request by domain');
    flags.direct = true;
  } else if (Constants.TEXT_ONLY_DOMAINS.includes(url.hostname)) {
    console.log('Text-only embed request');
    flags.textOnly = true;
  } else if (Constants.INSTANT_VIEW_DOMAINS.includes(url.hostname)) {
    console.log('Forced instant view request');
    flags.forceInstantView = true;
  } else if (Constants.GALLERY_DOMAINS.includes(url.hostname)) {
    console.log('Gallery embed request');
    flags.gallery = true;
<<<<<<< HEAD
  }  else if (Constants.NATIVE_MULTI_IMAGE_DOMAINS.includes(url.hostname)) {
=======
  } else if (Constants.FORCE_MOSAIC_DOMAINS.includes(url.hostname)) {
>>>>>>> 1b0c5440
    console.log('Force mosaic request');
    flags.nativeMultiImage = true;
  } else if (prefix === 'dl' || prefix === 'dir') {
    console.log('Direct media request by path prefix');
    flags.direct = true;
  }

  /* TODO: Figure out what we're doing with FixTweet / FixupX branding in future */
  if (/fixup/g.test(url.href)) {
    console.log(`We're using x domain`);
    flags.isXDomain = true;
  } else {
    console.log(`We're using twitter domain`);
  }

  const baseUrl = getBaseRedirectUrl(c);

  if (Constants.API_HOST_LIST.includes(url.hostname)) {
    console.log('JSON API request');
    flags.api = true;
  }

  /* Direct media or API access bypasses bot check, returning same response regardless of UA */
  if (isBotUA || flags.direct || flags.api) {
    if (isBotUA) {
      console.log(`Matched bot UA ${userAgent}`);
    } else {
      console.log(`Bypass bot check (Presented user-agent ${userAgent})`);
    }

    /* This throws the necessary data to handleStatus (in status.ts) */
    const statusResponse = await handleStatus(
      c,
      id?.match(/\d{2,20}/)?.[0] || '0',
      mediaNumber ? parseInt(mediaNumber) : undefined,
      userAgent,
      flags,
      language
    );
    /* Do not cache if using a custom redirect */
    const cacheControl = baseUrl !== Constants.TWITTER_ROOT ? 'max-age=0' : undefined;

    if (cacheControl) {
      // eslint-disable-next-line sonarjs/no-duplicate-string
      c.header('cache-control', cacheControl);
    }

    if (statusResponse) {
      /* We're checking if the User Agent is a bot again specifically in case they requested
         direct media (d.fxtwitter.com, .mp4/.jpg, etc) but the status contains no media.

         Since we obviously have no media to give the user, we'll just redirect to the status.
         Embeds will return as usual to bots as if direct media was never specified. */
      if (!isBotUA && !flags.api && !flags.direct) {
        const baseUrl = getBaseRedirectUrl(c);

        return c.redirect(`${baseUrl}/${handle || 'i'}/status/${id}`, 302);
      }

      c.status(200);
      /* Return the response containing embed information */
      return statusResponse;
    } else {
      /* Somehow handleStatus sent us nothing. This should *never* happen, but we have a case for it. */
      c.status(500);
      return c.text(Strings.ERROR_UNKNOWN);
    }
  } else {
    /* A human has clicked a fxtwitter.com/:screen_name/status/:id link!
       Obviously we just need to redirect to the status directly.*/
    console.log('Matched human UA', userAgent);

    return c.redirect(`${baseUrl}/${handle || 'i'}/status/${id?.match(/\d{2,20}/)?.[0]}`, 302);
  }
};<|MERGE_RESOLUTION|>--- conflicted
+++ resolved
@@ -58,11 +58,7 @@
   } else if (Constants.GALLERY_DOMAINS.includes(url.hostname)) {
     console.log('Gallery embed request');
     flags.gallery = true;
-<<<<<<< HEAD
-  }  else if (Constants.NATIVE_MULTI_IMAGE_DOMAINS.includes(url.hostname)) {
-=======
-  } else if (Constants.FORCE_MOSAIC_DOMAINS.includes(url.hostname)) {
->>>>>>> 1b0c5440
+  } else if (Constants.NATIVE_MULTI_IMAGE_DOMAINS.includes(url.hostname)) {
     console.log('Force mosaic request');
     flags.nativeMultiImage = true;
   } else if (prefix === 'dl' || prefix === 'dir') {
