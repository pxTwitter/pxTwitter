import { Router } from 'itty-router';
import { Constants } from './constants';
import { handleStatus } from './status';
import { Strings } from './strings';

const router = Router();

const statusRequest = async (
  request: Request,
  event: FetchEvent,
  flags: InputFlags = {}
) => {
  const { handle, id, mediaNumber, language, prefix } = request.params;
  const url = new URL(request.url);
  const userAgent = request.headers.get('User-Agent') || '';

  const isBotUA =
    userAgent.match(/bot|facebook|embed|got|firefox\/92|curl|wget/gi) !== null;

  if (
    url.pathname.match(/\/status(es)?\/\d+\.(mp4|png|jpg)/g) !== null ||
    Constants.DIRECT_MEDIA_DOMAINS.includes(url.hostname) ||
    prefix === 'dl' ||
    prefix === 'dir'
  ) {
    console.log('Direct media request by extension');
    flags.direct = true;
  }

  if (
    url.pathname.match(/\/status(es)?\/\d+\.(json)/g) !== null ||
    url.hostname === Constants.API_HOST
  ) {
    console.log('JSON API request');
    flags.api = true;
  }

  if (isBotUA || flags.direct || flags.api) {
    console.log(`Matched bot UA ${userAgent}`);

    let response: Response;

    const statusResponse = await handleStatus(
      id?.match(/\d{2,20}/)?.[0] || '0',
      mediaNumber ? parseInt(mediaNumber) : undefined,
      userAgent,
      flags,
      language
    );

    if (statusResponse.response) {
      console.log('handleStatus sent response');
      response = statusResponse.response;
    } else if (statusResponse.text) {
      /* Fallback if a person browses to a direct media link with a Tweet without media */
      if (!isBotUA) {
        return Response.redirect(`${Constants.TWITTER_ROOT}/${handle}/status/${id}`, 302);
      }
      console.log('handleStatus sent embed');

      response = new Response(statusResponse.text, {
        headers: Constants.RESPONSE_HEADERS,
        status: 200
      });
    } else {
      response = new Response(Strings.ERROR_UNKNOWN, {
        headers: Constants.RESPONSE_HEADERS,
        status: 500
      });
    }

    return response;
  } else {
    console.log('Matched human UA', userAgent);
    return Response.redirect(`${Constants.TWITTER_ROOT}/${handle}/status/${id}`, 302);
  }
};

const profileRequest = async (request: Request) => {
  const { handle } = request.params;
  const url = new URL(request.url);

  if (handle.match(/\w{1,15}/gi)?.[0] !== handle) {
    return Response.redirect(Constants.REDIRECT_URL, 302);
  } else {
    return Response.redirect(`${Constants.TWITTER_ROOT}${url.pathname}`, 302);
  }
};

router.get('/:prefix?/:handle/status/:id', statusRequest);
router.get('/:prefix?/:handle/status/:id/photo/:mediaNumber', statusRequest);
router.get('/:prefix?/:handle/status/:id/photos/:mediaNumber', statusRequest);
router.get('/:prefix?/:handle/status/:id/video/:mediaNumber', statusRequest);
router.get('/:prefix?/:handle/statuses/:id', statusRequest);
router.get('/:prefix?/:handle/statuses/:id/photo/:mediaNumber', statusRequest);
router.get('/:prefix?/:handle/statuses/:id/photos/:mediaNumber', statusRequest);
router.get('/:prefix?/:handle/statuses/:id/video/:mediaNumber', statusRequest);
router.get('/:prefix?/:handle/status/:id/:language', statusRequest);
router.get('/:prefix?/:handle/statuses/:id/:language', statusRequest);
router.get('/status/:id', statusRequest);
router.get('/status/:id/:language', statusRequest);

router.get('/owoembed', async (request: Request) => {
  console.log('oembed hit!');
  const { searchParams } = new URL(request.url);

  /* Fallbacks */
  const text = searchParams.get('text') || 'Twitter';
  const author = searchParams.get('author') || 'dangeredwolf';
  const status = searchParams.get('status') || '1547514042146865153';

  const test = {
    author_name: decodeURIComponent(text),
    author_url: `${Constants.TWITTER_ROOT}/${encodeURIComponent(
      author
    )}/status/${encodeURIComponent(status)}`,
    provider_name: Constants.BRANDING_NAME_DISCORD,
    provider_url: Constants.REDIRECT_URL,
    title: Strings.DEFAULT_AUTHOR_TEXT,
    type: 'link',
    version: '1.0'
  };
  return new Response(JSON.stringify(test), {
    headers: {
      ...Constants.RESPONSE_HEADERS,
      'content-type': 'application/json'
    },
    status: 200
  });
});

router.get('/:handle', profileRequest);
router.get('/:handle/', profileRequest);

<<<<<<< HEAD
router.get('*', async (request: Request) => {
  const url = new URL(request.url);

  if (url.hostname === Constants.API_HOST) {
    return Response.redirect(Constants.API_DOCS_URL, 307);
  }

=======
router.get('*', async () => {
>>>>>>> 1b4a2bd8
  return Response.redirect(Constants.REDIRECT_URL, 307);
});

const cacheWrapper = async (event: FetchEvent): Promise<Response> => {
  const { request } = event;
  const userAgent = request.headers.get('User-Agent') || '';
  // https://developers.cloudflare.com/workers/examples/cache-api/
  const cacheUrl = new URL(
    userAgent.includes('Telegram')
      ? `${request.url}&telegram`
      : userAgent.includes('Discord')
      ? `${request.url}&discord`
      : request.url
  );

  console.log('cacheUrl', cacheUrl);

  const cacheKey = new Request(cacheUrl.toString(), request);
  const cache = caches.default;

  /* Itty-router doesn't seem to like routing file names for some reason */
  if (cacheUrl.pathname === '/robots.txt') {
    return new Response(Constants.ROBOTS_TXT, {
      headers: {
        ...Constants.RESPONSE_HEADERS,
        'content-type': 'text/plain'
      },
      status: 200
    });
  }

  switch (request.method) {
    case 'GET':
      if (cacheUrl.hostname !== Constants.API_HOST) {
        const cachedResponse = await cache.match(cacheKey);

        if (cachedResponse) {
          console.log('Cache hit');
          return cachedResponse;
        }

        console.log('Cache miss');
      }

      // eslint-disable-next-line no-case-declarations
      const response = await router.handle(event.request, event);

      // Store the fetched response as cacheKey
      // Use waitUntil so you can return the response without blocking on
      // writing to cache
      event.waitUntil(cache.put(cacheKey, response.clone()));

      return response;
    /* Telegram sends this from Webpage Bot, and Cloudflare sends it if we purge cache, and we respect it.
       PURGE is not defined in an RFC, but other servers like Nginx apparently use it. */
    case 'PURGE':
      console.log('Purging cache as requested');
      await cache.delete(cacheKey);
      return new Response('', { status: 200 });
    case 'HEAD':
      return new Response('', {
        headers: Constants.RESPONSE_HEADERS,
        status: 200
      });
    case 'OPTIONS':
      return new Response('', {
        headers: {
          allow: Constants.RESPONSE_HEADERS.allow
        },
        status: 204
      });
    default:
      return new Response('', { status: 405 });
  }
};

/*
  Event to receive web requests on Cloudflare Worker
*/
addEventListener('fetch', (event: FetchEvent) => {
  event.respondWith(cacheWrapper(event));
});<|MERGE_RESOLUTION|>--- conflicted
+++ resolved
@@ -132,17 +132,12 @@
 router.get('/:handle', profileRequest);
 router.get('/:handle/', profileRequest);
 
-<<<<<<< HEAD
 router.get('*', async (request: Request) => {
   const url = new URL(request.url);
 
   if (url.hostname === Constants.API_HOST) {
     return Response.redirect(Constants.API_DOCS_URL, 307);
   }
-
-=======
-router.get('*', async () => {
->>>>>>> 1b4a2bd8
   return Response.redirect(Constants.REDIRECT_URL, 307);
 });
 
