--- conflicted
+++ resolved
@@ -300,15 +300,9 @@
   const quoteTweet = tweet.quoted_status_result;
   if (quoteTweet) {
     apiTweet.quote = (await populateTweetProperties(quoteTweet, res, language)) as APITweet;
-<<<<<<< HEAD
     /* Only override the twitter_card if it's a basic tweet, since media always takes precedence  */
     if (apiTweet.twitter_card === 'tweet' && apiTweet.quote !== null) {
       apiTweet.twitter_card = apiTweet.quote.twitter_card;
-=======
-    /* Only override the embed_card if it's a basic tweet, since media always takes precedence  */
-    if (apiTweet.embed_card === 'tweet') {
-      apiTweet.embed_card = apiTweet.quote.embed_card;
->>>>>>> 8ce63230
     }
   }
 
