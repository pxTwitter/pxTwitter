--- conflicted
+++ resolved
@@ -331,11 +331,7 @@
   /* Push basic headers relating to author, Tweet text, and site name */
   headers.push(
     `<meta property="og:title" content="${tweet.author.name} (@${tweet.author.screen_name})"/>`,
-<<<<<<< HEAD
-    `<meta property="og:description" content="${text}"/>`,
-=======
     `<meta property="og:description" content="${sanitizeText(newText).replace(/\n/g, '<br>')}"/>`,
->>>>>>> 4ae6afb8
     `<meta property="og:site_name" content="${siteName}"/>`
   );
 
