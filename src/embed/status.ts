import { Context } from 'hono';
import { StatusCode } from 'hono/utils/http-status';
import i18next from 'i18next';
import icu from "i18next-icu";
import { Constants } from '../constants';
import { handleQuote } from '../helpers/quote';
import { formatNumber, sanitizeText, truncateWithEllipsis } from '../helpers/utils';
import { Strings } from '../strings';
import { getSocialProof } from '../helpers/socialproof';
import { renderPhoto } from '../render/photo';
import { renderVideo } from '../render/video';
import { renderInstantView } from '../render/instantview';
import { constructTwitterThread } from '../providers/twitter/conversation';
import { Experiment, experimentCheck } from '../experiments';
<<<<<<< HEAD
import i18next from 'i18next';
import icu from 'i18next-icu';
=======
>>>>>>> 5a151eca
import translationResources from '../../i18n/resources.json';

export const returnError = (c: Context, error: string): Response => {
  return c.html(
    Strings.BASE_HTML.format({
      lang: '',
      headers: [
        `<meta property="og:title" content="${Constants.BRANDING_NAME}"/>`,
        `<meta property="og:description" content="${error}"/>`
      ].join('')
    })
  ) as Response;
};
/* Handler for Twitter statuses (Tweets).
   Like Twitter, we use the terminologies interchangably. */
export const handleStatus = async (
  c: Context,
  statusId: string,
  mediaNumber: number | undefined,
  userAgent: string,
  flags: InputFlags,
  language: string
  // eslint-disable-next-line sonarjs/cognitive-complexity
): Promise<Response> => {
  console.log('Direct?', flags?.direct);

  let fetchWithThreads = false;

  if (
    c.req.header('user-agent')?.includes('Telegram') &&
    !flags?.direct &&
    flags.instantViewUnrollThreads
  ) {
    fetchWithThreads = true;
  }

  const thread = await constructTwitterThread(
    statusId,
    fetchWithThreads,
    c,
    language,
    flags?.api ?? false
  );

  const status = thread?.status as APITwitterStatus;

  const api = {
    code: thread.code,
    message: '',
    tweet: status
  };

  switch (api.code) {
    case 200:
      api.message = 'OK';
      break;
    case 401:
      api.message = 'PRIVATE_TWEET';
      break;
    case 404:
      api.message = 'NOT_FOUND';
      break;
    case 500:
      console.log(api);
      api.message = 'API_FAIL';
      break;
  }

  /* Catch this request if it's an API response */
  if (flags?.api) {
    c.status(api.code as StatusCode);
    // Add every header from Constants.API_RESPONSE_HEADERS
    for (const [header, value] of Object.entries(Constants.API_RESPONSE_HEADERS)) {
      c.header(header, value);
    }
    return c.json(api);
  }

  if (status === null) {
    return returnError(c, Strings.ERROR_TWEET_NOT_FOUND);
  }

  /* If there was any errors fetching the Tweet, we'll return it */
  switch (api.code) {
    case 401:
      return returnError(c, Strings.ERROR_PRIVATE);
    case 404:
      return returnError(c, Strings.ERROR_TWEET_NOT_FOUND);
    case 500:
      console.log(api);
      return returnError(c, Strings.ERROR_API_FAIL);
  }

  const isTelegram = (userAgent || '').indexOf('Telegram') > -1;
  const isDiscord = (userAgent || '').indexOf('Discord') > -1;
  /* Should sensitive statuses be allowed Instant View? */
  let useIV =
    isTelegram /*&& !status.possibly_sensitive*/ &&
    !flags?.direct &&
    !flags?.gallery &&
    !flags?.api &&
    (status.media?.photos?.[0] || // Force instant view for photos for now https://bugs.telegram.org/c/33679
      status.media?.mosaic ||
      status.is_note_tweet ||
      status.quote ||
      status.translation ||
      status.community_note ||
      flags?.forceInstantView);

  /* Force enable IV for archivers */
  if (flags?.archive) {
    useIV = true;
  }

  let ivbody = '';

  let overrideMedia: APIMedia | undefined;

  await i18next.use(icu).init({
    lng: language ?? status.lang ?? 'en',
    debug: true,
    resources: translationResources,
    fallbackLng: 'en'
  });

  // Check if mediaNumber exists, and if that media exists in status.media.all. If it does, we'll store overrideMedia variable
  if (mediaNumber && status.media && status.media.all && status.media.all[mediaNumber - 1]) {
    overrideMedia = status.media.all[mediaNumber - 1];
  }

  /* Catch direct media request (d.fxtwitter.com, or .mp4 / .jpg) */
  if (flags?.direct && !flags?.textOnly && status.media) {
    let redirectUrl: string | null = null;
    const all = status.media.all || [];
    // if (status.media.videos) {
    //   const { videos } = status.media;
    //   redirectUrl = (videos[(mediaNumber || 1) - 1] || videos[0]).url;
    // } else if (status.media.photos) {
    //   const { photos } = status.media;
    //   redirectUrl = (photos[(mediaNumber || 1) - 1] || photos[0]).url;
    // }

    const selectedMedia = all[(mediaNumber || 1) - 1];
    if (selectedMedia) {
      redirectUrl = selectedMedia.url;
    } else if (all.length > 0) {
      redirectUrl = all[0].url;
    }

    if (redirectUrl) {
      return c.redirect(redirectUrl, 302);
    }
  }

  /* User requested gallery view, but this isn't a status with media */
  if (flags.gallery && (status.media?.all?.length ?? 0) < 1) {
    flags.gallery = false;
  }

  /* At this point, we know we're going to have to create a
     regular embed because it's not an API or direct media request */

  let authorText = getSocialProof(status) || Strings.DEFAULT_AUTHOR_TEXT;
  const engagementText = authorText.replace(/ {4}/g, ' ');
  let siteName = Constants.BRANDING_NAME;
  let newText = status.text;

  /* Base headers included in all responses */
  const headers = [
    `<link rel="canonical" href="${Constants.TWITTER_ROOT}/${status.author.screen_name}/status/${status.id}"/>`,
    `<meta property="og:url" content="${Constants.TWITTER_ROOT}/${status.author.screen_name}/status/${status.id}"/>`,
    `<meta property="twitter:site" content="@${status.author.screen_name}"/>`,
    `<meta property="twitter:creator" content="@${status.author.screen_name}"/>`
  ];

  if (!flags.gallery) {
    headers.push(
      `<meta property="theme-color" content="#00a8fc"/>`,
      `<meta property="twitter:title" content="${status.author.name} (@${status.author.screen_name})"/>`
    );
  }

  /* This little thing ensures if by some miracle a Fixstatus embed is loaded in a browser,
     it will gracefully redirect to the destination instead of just seeing a blank screen.

     Telegram is dumb and it just gets stuck if this is included, so we never include it for Telegram UAs. */
  if (!isTelegram) {
    headers.push(
      `<meta http-equiv="refresh" content="0;url=${Constants.TWITTER_ROOT}/${status.author.screen_name}/status/${status.id}"/>`
    );
  }

  if (useIV) {
    try {
      const instructions = renderInstantView({
        status: status,
        thread: thread,
        text: newText,
        flags: flags,
        targetLanguage: language ?? status.lang ?? 'en'
      });
      headers.push(...instructions.addHeaders);
      if (instructions.authorText) {
        authorText = instructions.authorText;
      }
      ivbody = instructions.text || '';
    } catch (e) {
      console.log('Error rendering Instant View', e, (e as Error)?.stack);
      useIV = false;
    }
  }

  console.log('translation', status.translation);

  /* This status has a translation attached to it, so we'll render it. */
  if (status.translation) {
    const { translation } = status;

    const formatText = `📑 {translation}`.format({
      translation: i18next.t('translatedFrom').format({
        language: i18next.t(`language_${translation.source_lang}`)
      })
    });

    newText = `${formatText}\n\n` + `${translation.text}\n\n`;
  }

  console.log('overrideMedia', JSON.stringify(overrideMedia));

  if (!flags?.textOnly) {
    const media =
      status.media?.all && status.media?.all.length > 0 ? status.media : status.quote?.media || {};
    if (overrideMedia) {
      let instructions: ResponseInstructions;

      switch (overrideMedia.type) {
        case 'photo':
          /* This status has a photo to render. */
          instructions = renderPhoto(
            {
              status: status,
              authorText: authorText,
              engagementText: engagementText,
              userAgent: userAgent,
              isOverrideMedia: true
            },
            overrideMedia as APIPhoto
          );
          headers.push(...instructions.addHeaders);
          if (instructions.authorText) {
            authorText = instructions.authorText;
          }
          if (instructions.siteName) {
            siteName = instructions.siteName;
          }
          /* Overwrite our Twitter Card if overriding media, so it displays correctly in Discord */
          if (status.embed_card === 'player') {
            status.embed_card = 'summary_large_image';
          }
          break;
        case 'video':
          instructions = renderVideo(
            { status: status, userAgent: userAgent, text: newText, isOverrideMedia: true },
            overrideMedia as APIVideo
          );
          headers.push(...instructions.addHeaders);
          if (instructions.authorText) {
            authorText = instructions.authorText;
          }
          if (instructions.siteName) {
            siteName = instructions.siteName;
          }
          /* Overwrite our Twitter Card if overriding media, so it displays correctly in Discord */
          if (status.embed_card !== 'player') {
            status.embed_card = 'player';
          }
          /* This status has a video to render. */
          break;
      }
    } else if (media?.videos && !flags.nativeMultiImage) {
      const instructions = renderVideo(
        { status: status, userAgent: userAgent, text: newText },
        media.videos[0]
      );
      headers.push(...instructions.addHeaders);
      if (instructions.authorText) {
        authorText = instructions.authorText;
      }
      if (instructions.siteName) {
        siteName = instructions.siteName;
      }
    } else if (media?.mosaic) {
      if (
        experimentCheck(Experiment.DISCORD_NATIVE_MULTI_IMAGE, isDiscord) &&
        flags.nativeMultiImage
      ) {
        const photos = status.media?.photos || [];

        photos.forEach(photo => {
          /* Override the card type */
          status.embed_card = 'summary_large_image';
          console.log('set embed_card to summary_large_image');

          const instructions = renderPhoto(
            {
              status: status,
              authorText: authorText,
              engagementText: engagementText,
              userAgent: userAgent
            },
            photo
          );
          headers.push(...instructions.addHeaders);
        });
      } else {
        const instructions = renderPhoto(
          {
            status: status,
            authorText: authorText,
            engagementText: engagementText,
            userAgent: userAgent
          },
          media.mosaic
        );
        headers.push(...instructions.addHeaders);
      }
    } else if (media?.photos) {
      const instructions = renderPhoto(
        {
          status: status,
          authorText: authorText,
          engagementText: engagementText,
          userAgent: userAgent
        },
        media.photos[0]
      );
      headers.push(...instructions.addHeaders);
    }
    if (status.media?.external && !status.media.videos?.length && !flags.nativeMultiImage) {
      const { external } = status.media;
      authorText = newText || '';
      headers.push(
        `<meta property="twitter:player" content="${external.url}">`,
        `<meta property="twitter:player:width" content="${external.width}">`,
        `<meta property="twitter:player:height" content="${external.height}">`,
        `<meta property="og:type" content="video.other">`,
        `<meta property="og:video:url" content="${external.url}">`,
        `<meta property="og:video:secure_url" content="${external.url}">`,
        `<meta property="og:video:width" content="${external.width}">`,
        `<meta property="og:video:height" content="${external.height}">`
      );
      if (external.thumbnail_url && !status.media.photos?.length) {
        headers.push(`<meta property="og:image" content="${external.thumbnail_url}">`);
      }
    }
  }

  /* This status contains a poll, so we'll render it */
  if (status.poll) {
    const { poll } = status;
    let barLength = 32;
    let str = '';

    /* Telegram Embeds are smaller, so we use a smaller bar to compensate */
    if (isTelegram) {
      barLength = 24;
    }

    /* Render each poll choice */
    status.poll.choices.forEach(choice => {
      const bar = '█'.repeat((choice.percentage / 100) * barLength);
      // eslint-disable-next-line no-irregular-whitespace
      str += `${bar}\n${choice.label}  (${choice.percentage}%)\n`;
    });

    /* Finally, add the footer of the poll with # of votes and time left */
    str += '\n'; /* TODO: Localize time left */
    str += i18next
      .t('pollVotes')
      .format({ voteCount: formatNumber(poll.total_votes), timeLeft: poll.time_left_en });

    /* Check if the poll is ongoing and apply low TTL cache control.
       Yes, checking if this is a string is a hacky way to do this, but
       it can do it in way less code than actually comparing dates */
    if (poll.time_left_en !== 'Final results') {
      c.header('cache-control', Constants.POLL_TWEET_CACHE);
    }

    /* And now we'll put the poll right after the Tweet text! */
    newText += `\n\n${str}`;
  }

  /* This Tweet quotes another Tweet, so we'll render the other Tweet where possible */
  if (api.tweet?.quote) {
    const quoteText = handleQuote(api.tweet.quote);
    newText += `\n${quoteText}`;
  }

  /* If we have no media to display, instead we'll display the user profile picture in the embed */
  if (
    !status.media?.videos &&
    !status.media?.photos &&
    !status.quote?.media?.photos &&
    !status.quote?.media?.videos &&
    !flags?.textOnly
  ) {
    /* Use a slightly higher resolution image for profile pics */
    const avatar = status.author.avatar_url;
    if (!useIV) {
      headers.push(
        `<meta property="og:image" content="${avatar}"/>`,
        `<meta property="twitter:image" content="0"/>`
      );
    } else {
      headers.push(`<meta property="twitter:image" content="${avatar}"/>`);
    }
  }

  /* For supporting Telegram IV, we have to replace newlines with <br> within the og:description <meta> tag because of its weird (undocumented?) behavior.
     If you don't use IV, it uses newlines just fine. Just like Discord and others. But with IV, suddenly newlines don't actually break the line anymore.

     This is incredibly stupid, and you'd think this weird behavior would not be the case. You'd also think embedding a <br> inside the quotes inside
     a meta tag shouldn't work, because that's stupid, but alas it does.
     
     A possible explanation for this weird behavior is due to the Medium template we are forced to use because Telegram IV is not an open platform
     and we have to pretend to be Medium in order to get working IV, but haven't figured if the template is causing issues.  */
  const text = useIV ? sanitizeText(newText).replace(/\n/g, '<br>') : sanitizeText(newText);

  const useCard = status.embed_card === 'tweet' ? status.quote?.embed_card : status.embed_card;

  /* Push basic headers relating to author, Tweet text, and site name */
  headers.push(`<meta property="twitter:card" content="${useCard}"/>`);

  if (!flags.gallery) {
    headers.push(
      `<meta property="og:title" content="${status.author.name} (@${status.author.screen_name})"/>`,
      `<meta property="og:description" content="${text}"/>`,
      `<meta property="og:site_name" content="${siteName}"/>`
    );
  } else {
    if (isTelegram) {
      headers.push(
        `<meta property="og:site_name" content="${status.author.name} (@${status.author.screen_name})"/>`
      );
    } else {
      headers.push(
        `<meta property="og:title" content="${status.author.name} (@${status.author.screen_name})"/>`
      );
    }
  }

  /* Special reply handling if authorText is not overriden */
  if (status.replying_to && authorText === Strings.DEFAULT_AUTHOR_TEXT) {
    authorText = `↪ ${i18next.t('replyingTo').format({ screen_name: status.replying_to.screen_name })}`;
    /* We'll assume it's a thread if it's a reply to themselves */
  } else if (
    status.replying_to?.screen_name === status.author.screen_name &&
    authorText === Strings.DEFAULT_AUTHOR_TEXT
  ) {
    authorText = `↪ ${i18next.t('threadPartHeader').format({ screen_name: status.author.screen_name })}`;
  }

  if (!flags.gallery) {
    /* The additional oembed is pulled by Discord to enable improved embeds.
      Telegram does not use this. */
    let providerEngagementText = getSocialProof(status) ?? Strings.DEFAULT_AUTHOR_TEXT;
    providerEngagementText = providerEngagementText.replace(/ {4}/g, '  ');

    /* Workaround to prevent us from accidentally doubling up the engagement text in both provider and author fields */
    if (status.text.trim().length === 0) {
      providerEngagementText = Strings.DEFAULT_AUTHOR_TEXT;
    }

    let provider = '';
    const mediaType = overrideMedia ?? status.media.videos?.[0]?.type;

    if (mediaType === 'gif') {
      provider = i18next.t('gifIndicator', { brandingName: Constants.BRANDING_NAME });
    } else if (
      status.embed_card === 'player' &&
      providerEngagementText !== Strings.DEFAULT_AUTHOR_TEXT
    ) {
      provider = providerEngagementText;
    }

    // Now you can use the 'provider' variable

    headers.push(
      `<link rel="alternate" href="{base}/owoembed?text={text}&status={status}&author={author}{provider}" type="application/json+oembed" title="{name}">`.format(
        {
          base: Constants.HOST_URL,
          text: flags.gallery
            ? status.author.name
            : encodeURIComponent(truncateWithEllipsis(authorText, 255)),
          status: encodeURIComponent(statusId),
          author: encodeURIComponent(status.author.screen_name || ''),
          name: status.author.name || '',
          provider: provider ? `&provider=${encodeURIComponent(provider)}` : ''
        }
      )
    );
  }

  /* When dealing with a Tweet of unknown lang, fall back to en */
  const lang = status.lang === null ? 'en' : status.lang || 'en';

  /* Finally, after all that work we return the response HTML! */
  return c.html(
    Strings.BASE_HTML.format({
      lang: `lang="${lang}"`,
      headers: headers.join(''),
      body: ivbody
    }).replace(/>(\s+)</gm, '><')
  );
};<|MERGE_RESOLUTION|>--- conflicted
+++ resolved
@@ -12,11 +12,6 @@
 import { renderInstantView } from '../render/instantview';
 import { constructTwitterThread } from '../providers/twitter/conversation';
 import { Experiment, experimentCheck } from '../experiments';
-<<<<<<< HEAD
-import i18next from 'i18next';
-import icu from 'i18next-icu';
-=======
->>>>>>> 5a151eca
 import translationResources from '../../i18n/resources.json';
 
 export const returnError = (c: Context, error: string): Response => {
