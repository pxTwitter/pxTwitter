--- conflicted
+++ resolved
@@ -53,13 +53,8 @@
   const api = {
     code: thread.code,
     message: '',
-<<<<<<< HEAD
     tweet: status
-  };
-=======
-    tweet: tweet
   } as V1TweetAPIResponse;
->>>>>>> be9350c7
 
   switch (api.code) {
     case 200:
