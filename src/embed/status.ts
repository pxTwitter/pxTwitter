import { Context } from 'hono';
import { StatusCode } from 'hono/utils/http-status';
import i18next from 'i18next';
import icu from 'i18next-icu';
import { Constants } from '../constants';
import { handleQuote } from '../helpers/quote';
import { formatNumber, sanitizeText, truncateWithEllipsis } from '../helpers/utils';
import { Strings } from '../strings';
import { getSocialProof } from '../helpers/socialproof';
import { renderPhoto } from '../render/photo';
import { renderVideo } from '../render/video';
import { renderInstantView } from '../render/instantview';
import { constructTwitterThread } from '../providers/twitter/conversation';
import { Experiment, experimentCheck } from '../experiments';
import translationResources from '../../i18n/resources';
import { constructBlueskyThread } from '../providers/bsky/conversation';
import { DataProvider } from '../enum';

export const returnError = (c: Context, error: string): Response => {
  let branding = Constants.BRANDING_NAME;
  if (c.req.url.includes('bsky')) {
    branding = Constants.BRANDING_NAME_BSKY;
  }
  return c.html(
    Strings.BASE_HTML.format({
      brandingName: branding,
      lang: '',
      headers: [
        `<meta property="og:title" content="${branding}"/>`,
        `<meta property="og:description" content="${error}"/>`
      ].join('')
    })
  ) as Response;
};
/* Handler for Twitter statuses (Tweets).
   Like Twitter, we use the terminologies interchangably. */
export const handleStatus = async (
  c: Context,
  statusId: string,
  authorHandle: string | null,
  mediaNumber: number | undefined,
  userAgent: string,
  flags: InputFlags,
  language: string | undefined,
  provider: DataProvider
  // eslint-disable-next-line sonarjs/cognitive-complexity
): Promise<Response> => {
  console.log('Direct?', flags?.direct);

  let fetchWithThreads = false;

  if (
    c.req.header('user-agent')?.includes('Telegram') &&
    !flags?.direct &&
    flags.instantViewUnrollThreads
  ) {
    fetchWithThreads = true;
  }

  let thread: SocialThread;
  if (provider === DataProvider.Twitter) {
    thread = await constructTwitterThread(
      statusId,
      fetchWithThreads,
      c,
      language,
      flags?.api ?? false
    );
  } else if (provider === DataProvider.Bsky) {
    thread = await constructBlueskyThread(
      statusId,
      authorHandle ?? '',
      fetchWithThreads,
      c,
      language
    );
  } else {
    return returnError(c, Strings.ERROR_API_FAIL);
  }

  const status = thread?.status as APIStatus;

  const api = {
    code: thread.code,
    message: '',
    tweet: status
  };

  switch (api.code) {
    case 200:
      api.message = 'OK';
      break;
    case 401:
      api.message = 'PRIVATE_TWEET';
      break;
    case 404:
      api.message = 'NOT_FOUND';
      break;
    case 500:
      console.log(api);
      api.message = 'API_FAIL';
      break;
  }

  /* Catch this request if it's an API response */
  if (flags?.api) {
    c.status(api.code as StatusCode);
    // Add every header from Constants.API_RESPONSE_HEADERS
    for (const [header, value] of Object.entries(Constants.API_RESPONSE_HEADERS)) {
      c.header(header, value);
    }
    return c.json(api);
  }

  if (status === null) {
    if (provider === DataProvider.Bsky) {
      return returnError(c, Strings.ERROR_BLUESKY_POST_NOT_FOUND);
    } else {
      return returnError(c, Strings.ERROR_TWEET_NOT_FOUND);
    }
  }

  /* If there was any errors fetching the Tweet, we'll return it */
  switch (api.code) {
    case 401:
      return returnError(c, Strings.ERROR_PRIVATE);
    case 404:
      if (provider === DataProvider.Bsky) {
        return returnError(c, Strings.ERROR_BLUESKY_POST_NOT_FOUND);
      } else {
        return returnError(c, Strings.ERROR_TWEET_NOT_FOUND);
      }
    case 500:
      console.log(api);
      return returnError(c, Strings.ERROR_API_FAIL);
  }

  const isTelegram = (userAgent || '').indexOf('Telegram') > -1;
  const isDiscord = (userAgent || '').indexOf('Discord') > -1;
  /* Should sensitive statuses be allowed Instant View? */
  let useIV = false;

  if (isTelegram && !flags?.direct && !flags?.gallery && !flags?.api) {
    if (status.provider === 'twitter') {
      const twitterStatus = status as APITwitterStatus;
      useIV =
        useIV ||
        !!(
          twitterStatus.is_note_tweet ||
          twitterStatus.translation ||
          twitterStatus.community_note
        );
    }
    useIV =
      useIV ||
      !!(
        status.media?.photos?.[0] || // Force instant view for photos for now https://bugs.telegram.org/c/33679
        status.media?.mosaic ||
        status.quote ||
        flags?.forceInstantView ||
        (thread?.thread?.length ?? 0) > 1
      );
  }

  /* Force enable IV for archivers */
  if (flags?.archive) {
    useIV = true;
  }

  let ivbody = '';

  let overrideMedia: APIMedia | undefined;

  await i18next.use(icu).init({
    lng: language ?? status.lang ?? 'en',
    resources: translationResources,
    fallbackLng: 'en'
  });

  // Check if mediaNumber exists, and if that media exists in status.media.all. If it does, we'll store overrideMedia variable
  if (mediaNumber && status.media && status.media.all && status.media.all[mediaNumber - 1]) {
    overrideMedia = status.media.all[mediaNumber - 1];
  }

  /* Catch direct media request (d.fxtwitter.com, or .mp4 / .jpg) */
  if (flags?.direct && !flags?.textOnly && status.media) {
    let redirectUrl: string | null = null;
    const all = status.media.all || [];
    // if (status.media.videos) {
    //   const { videos } = status.media;
    //   redirectUrl = (videos[(mediaNumber || 1) - 1] || videos[0]).url;
    // } else if (status.media.photos) {
    //   const { photos } = status.media;
    //   redirectUrl = (photos[(mediaNumber || 1) - 1] || photos[0]).url;
    // }

    const selectedMedia = all[(mediaNumber || 1) - 1];
    if (selectedMedia) {
      redirectUrl = selectedMedia.url;
    } else if (all.length > 0) {
      redirectUrl = all[0].url;
    }

    if (redirectUrl) {
      return c.redirect(redirectUrl, 302);
    }
  }

  /* User requested gallery view, but this isn't a status with media */
  if (flags.gallery && (status.media?.all?.length ?? 0) < 1) {
    flags.gallery = false;
  }

  /* At this point, we know we're going to have to create a
     regular embed because it's not an API or direct media request */

  let authorText = getSocialProof(status) || Strings.DEFAULT_AUTHOR_TEXT;
  const engagementText = authorText.replace(/ {4}/g, ' ');
  let siteName =
    status.provider === DataProvider.Twitter
      ? Constants.BRANDING_NAME
      : Constants.BRANDING_NAME_BSKY;

  if (thread.thread && thread.thread.length > 1 && isTelegram && useIV) {
    siteName = i18next.t('threadIndicator', { brandingName: siteName });
  }

  let newText = status.text;

  /* Base headers included in all responses */
  const headers = [];

  if (status.provider === DataProvider.Twitter) {
    headers.push(
      `<link rel="canonical" href="${Constants.TWITTER_ROOT}/${status.author.screen_name}/status/${status.id}"/>`,
      `<meta property="og:url" content="${Constants.TWITTER_ROOT}/${status.author.screen_name}/status/${status.id}"/>`,
      `<meta property="twitter:site" content="@${status.author.screen_name}"/>`,
      `<meta property="twitter:creator" content="@${status.author.screen_name}"/>`
    );
  } else if (status.provider === DataProvider.Bsky) {
    headers.push(
      `<link rel="canonical" href="${Constants.BSKY_ROOT}/profile/${status.author.screen_name}/post/${status.id}"/>`,
      `<meta property="og:url" content="${Constants.BSKY_ROOT}/profile/${status.author.screen_name}/post/${status.id}"/>`
    );
  }

  if (!flags.gallery) {
    if (status.provider === DataProvider.Twitter) {
      headers.push(`<meta property="theme-color" content="#00a8fc"/>`);
    } else if (status.provider === DataProvider.Bsky) {
      headers.push(`<meta property="theme-color" content="#0085ff"/>`);
    }
    headers.push(
      `<meta property="twitter:title" content="${status.author.name} (@${status.author.screen_name})"/>`
    );
  }

  /* This little thing ensures if by some miracle a FixTweet embed is loaded in a browser,
     it will gracefully redirect to the destination instead of just seeing a blank screen.

     Telegram is dumb and it just gets stuck if this is included, so we never include it for Telegram UAs. */
  if (!isTelegram && provider === DataProvider.Twitter) {
    headers.push(
      `<meta http-equiv="refresh" content="0;url=${Constants.TWITTER_ROOT}/${status.author.screen_name}/status/${status.id}"/>`
    );
  }

  if (useIV) {
    try {
      const instructions = renderInstantView({
        status: status,
        thread: thread,
        text: newText,
        flags: flags,
        targetLanguage: language ?? status.lang ?? 'en'
      });
      headers.push(...instructions.addHeaders);
      if (instructions.authorText) {
        authorText = instructions.authorText;
      }
      ivbody = instructions.text || '';
    } catch (e) {
      console.log('Error rendering Instant View', e, (e as Error)?.stack);
      useIV = false;
    }
  }

  /* This status has a translation attached to it, so we'll render it. */
  if ((status as APITwitterStatus).translation) {
    const { translation } = status as APITwitterStatus;

    const formatText = `📑 {translation}`.format({
      translation: i18next.t('translatedFrom').format({
        language: i18next.t(`language_${translation?.source_lang}`)
      })
    });

    newText = `${formatText}\n\n` + `${translation?.text}\n\n`;
  }

  console.log('overrideMedia', JSON.stringify(overrideMedia));
  console.log('media', JSON.stringify(status.media));

  if (!flags?.textOnly) {
    const media =
      status.media?.all && status.media?.all.length > 0 ? status.media : status.quote?.media || {};
    if (overrideMedia) {
      let instructions: ResponseInstructions;

      switch (overrideMedia.type) {
        case 'photo':
          /* This status has a photo to render. */
          instructions = renderPhoto(
            {
              status: status,
              authorText: authorText,
              engagementText: engagementText,
              userAgent: userAgent,
              isOverrideMedia: true
            },
            overrideMedia as APIPhoto
          );
          headers.push(...instructions.addHeaders);
          if (instructions.authorText) {
            authorText = instructions.authorText;
          }
          if (instructions.siteName) {
            siteName = instructions.siteName;
          }
          /* Overwrite our Twitter Card if overriding media, so it displays correctly in Discord */
          if (status.embed_card === 'player') {
            status.embed_card = 'summary_large_image';
          }
          break;
        case 'video':
          instructions = renderVideo(
            { status: status, userAgent: userAgent, text: newText, isOverrideMedia: true },
            overrideMedia as APIVideo
          );
          headers.push(...instructions.addHeaders);
          if (instructions.authorText) {
            authorText = instructions.authorText;
          }
          if (instructions.siteName) {
            siteName = instructions.siteName;
          }
          /* Overwrite our Twitter Card if overriding media, so it displays correctly in Discord */
          if (status.embed_card !== 'player') {
            status.embed_card = 'player';
          }
          /* This status has a video to render. */
          break;
      }
    } else if (media?.videos && !flags.nativeMultiImage) {
      const instructions = renderVideo(
        { status: status, userAgent: userAgent, text: newText },
        media.videos[0]
      );
      headers.push(...instructions.addHeaders);
      if (instructions.authorText) {
        authorText = instructions.authorText;
      }
      if (instructions.siteName) {
        siteName = instructions.siteName;
      }
    } else if (media?.mosaic) {
      if (
        experimentCheck(Experiment.DISCORD_NATIVE_MULTI_IMAGE, isDiscord) &&
        flags.nativeMultiImage
      ) {
        const photos = status.media?.photos || [];

        photos.forEach(photo => {
          /* Override the card type */
          status.embed_card = 'summary_large_image';
          console.log('set embed_card to summary_large_image');

          const instructions = renderPhoto(
            {
              status: status,
              authorText: authorText,
              engagementText: engagementText,
              userAgent: userAgent
            },
            photo
          );
          headers.push(...instructions.addHeaders);
        });
      } else {
        const instructions = renderPhoto(
          {
            status: status,
            authorText: authorText,
            engagementText: engagementText,
            userAgent: userAgent
          },
          media.mosaic
        );
        headers.push(...instructions.addHeaders);
      }
    } else if (media?.photos) {
      console.log('photos', media?.photos);
      const instructions = renderPhoto(
        {
          status: status,
          authorText: authorText,
          engagementText: engagementText,
          userAgent: userAgent
        },
        media.photos[0]
      );
      headers.push(...instructions.addHeaders);
    }
    if (status.media?.external && !status.media.videos?.length && !flags.nativeMultiImage) {
      const { external } = status.media;
      authorText = newText || '';
      headers.push(
        `<meta property="twitter:player" content="${external.url}">`,
        `<meta property="twitter:player:width" content="${external.width}">`,
        `<meta property="twitter:player:height" content="${external.height}">`,
        `<meta property="og:type" content="video.other">`,
        `<meta property="og:video:url" content="${external.url}">`,
        `<meta property="og:video:secure_url" content="${external.url}">`,
        `<meta property="og:video:width" content="${external.width}">`,
        `<meta property="og:video:height" content="${external.height}">`
      );
      if (external.thumbnail_url && !status.media.photos?.length) {
        headers.push(`<meta property="og:image" content="${external.thumbnail_url}">`);
      }
    }
  }

  /* This status contains a poll, so we'll render it */
  if (status.poll) {
    const { poll } = status;
    let barLength = 32;
    let str = '';

    /* Telegram Embeds are smaller, so we use a smaller bar to compensate */
    if (isTelegram) {
      barLength = 24;
    }

    /* Render each poll choice */
    status.poll.choices.forEach(choice => {
      const bar = '█'.repeat((choice.percentage / 100) * barLength);
      // eslint-disable-next-line no-irregular-whitespace
      str += `${bar}\n${choice.label}  (${choice.percentage}%)\n`;
    });

    /* Finally, add the footer of the poll with # of votes and time left */
    str += '\n'; /* TODO: Localize time left */
    str += i18next.t('pollVotes', {
      voteCount: formatNumber(poll.total_votes),
      timeLeft: poll.time_left_en
    });

    /* Check if the poll is ongoing and apply low TTL cache control.
       Yes, checking if this is a string is a hacky way to do this, but
       it can do it in way less code than actually comparing dates */
    if (poll.time_left_en !== 'Final results') {
      c.header('cache-control', Constants.POLL_TWEET_CACHE);
    }

    /* And now we'll put the poll right after the Tweet text! */
    newText += `\n\n${str}`;
  }

  /* This Tweet quotes another Tweet, so we'll render the other Tweet where possible */
  if (api.tweet?.quote) {
    const quoteText = handleQuote(api.tweet.quote);
    newText += `\n${quoteText}`;
  }

  /* If we have no media to display, instead we'll display the user profile picture in the embed */
  if (
    !status.media?.videos &&
    !status.media?.photos &&
    !status.quote?.media?.photos &&
    !status.quote?.media?.videos &&
    !flags?.textOnly
  ) {
    /* Use a slightly higher resolution image for profile pics */
    const avatar = status.author.avatar_url;
    if (!useIV) {
      headers.push(
        `<meta property="og:image" content="${avatar}"/>`,
        `<meta property="twitter:image" content="0"/>`
      );
    } else {
      headers.push(`<meta property="twitter:image" content="${avatar}"/>`);
    }
  }

  /* For supporting Telegram IV, we have to replace newlines with <br> within the og:description <meta> tag because of its weird (undocumented?) behavior.
     If you don't use IV, it uses newlines just fine. Just like Discord and others. But with IV, suddenly newlines don't actually break the line anymore.

     This is incredibly stupid, and you'd think this weird behavior would not be the case. You'd also think embedding a <br> inside the quotes inside
     a meta tag shouldn't work, because that's stupid, but alas it does.
     
     A possible explanation for this weird behavior is due to the Medium template we are forced to use because Telegram IV is not an open platform
     and we have to pretend to be Medium in order to get working IV, but haven't figured if the template is causing issues.  */
  const text = useIV ? sanitizeText(newText).replace(/\n/g, '<br>') : sanitizeText(newText);

  const useCard = status.embed_card === 'tweet' ? status.quote?.embed_card : status.embed_card;

  /* Push basic headers relating to author, Tweet text, and site name */
  headers.push(`<meta property="twitter:card" content="${useCard}"/>`);

  if (!flags.gallery) {
    headers.push(
      `<meta property="og:title" content="${status.author.name} (@${status.author.screen_name})"/>`,
      `<meta property="og:description" content="${text}"/>`,
      `<meta property="og:site_name" content="${siteName}"/>`
    );
  } else {
    if (isTelegram) {
      headers.push(
        `<meta property="og:site_name" content="${status.author.name} (@${status.author.screen_name})"/>`
      );
    } else {
      headers.push(
        `<meta property="og:title" content="${status.author.name} (@${status.author.screen_name})"/>`
      );
    }
  }

  /* Special reply handling if authorText is not overriden */
  if (status.replying_to && authorText === Strings.DEFAULT_AUTHOR_TEXT) {
    authorText = `↪ ${i18next.t('replyingTo').format({ screen_name: status.replying_to.screen_name })}`;
    /* We'll assume it's a thread if it's a reply to themselves */
  } else if (
    status.replying_to?.screen_name === status.author.screen_name &&
    authorText === Strings.DEFAULT_AUTHOR_TEXT
  ) {
    authorText = `↪ ${i18next.t('threadPartHeader').format({ screen_name: status.author.screen_name })}`;
  }

  if (!flags.gallery) {
    /* The additional oembed is pulled by Discord to enable improved embeds.
      Telegram does not use this. */
    let providerEngagementText = getSocialProof(status) ?? Strings.DEFAULT_AUTHOR_TEXT;
    providerEngagementText = providerEngagementText.replace(/ {4}/g, '  ');

    /* Workaround to prevent us from accidentally doubling up the engagement text in both provider and author fields */
    if (status.text.trim().length === 0) {
      providerEngagementText = Strings.DEFAULT_AUTHOR_TEXT;
    }

    let provider = '';
    const mediaType = overrideMedia ?? status.media.videos?.[0]?.type;

    let branding = Constants.BRANDING_NAME;
    if (c.req.url.includes('bsky')) {
      branding = Constants.BRANDING_NAME_BSKY;
    }

    if (mediaType === 'gif') {
      provider = i18next.t('gifIndicator', { brandingName: branding });
    } else if (
      status.embed_card === 'player' &&
      providerEngagementText !== Strings.DEFAULT_AUTHOR_TEXT
    ) {
      provider = providerEngagementText;
    }

    // Now you can use the 'provider' variable

    headers.push(
      `<link rel="alternate" href="{base}/2/owoembed?text={text}&status={status}&author={author}{provider}" type="application/json+oembed" title="{name}">`.format(
        {
<<<<<<< HEAD
          base: Constants.API_HOST_ROOT,
=======
          base: `https://${status.provider === DataProvider.Bsky ? Constants.STANDARD_BSKY_DOMAIN_LIST[0] : Constants.STANDARD_DOMAIN_LIST[0]}`,
>>>>>>> 0b752067
          text: flags.gallery
            ? status.author.name
            : encodeURIComponent(truncateWithEllipsis(authorText, 255)),
          status: encodeURIComponent(statusId),
          author: encodeURIComponent(status.author.screen_name || ''),
          name: status.author.name || '',
          provider: provider ? `&provider=${encodeURIComponent(provider)}` : ''
        }
      )
    );
  }

  /* When dealing with a Tweet of unknown lang, fall back to en */
  const lang = status.lang === null ? 'en' : status.lang || 'en';

  /* Finally, after all that work we return the response HTML! */
  return c.html(
    Strings.BASE_HTML.format({
      lang: `lang="${lang}"`,
      headers: headers.join(''),
      body: ivbody
    }).replace(/>(\s+)</gm, '><')
  );
};
export { DataProvider };<|MERGE_RESOLUTION|>--- conflicted
+++ resolved
@@ -569,11 +569,7 @@
     headers.push(
       `<link rel="alternate" href="{base}/2/owoembed?text={text}&status={status}&author={author}{provider}" type="application/json+oembed" title="{name}">`.format(
         {
-<<<<<<< HEAD
-          base: Constants.API_HOST_ROOT,
-=======
           base: `https://${status.provider === DataProvider.Bsky ? Constants.STANDARD_BSKY_DOMAIN_LIST[0] : Constants.STANDARD_DOMAIN_LIST[0]}`,
->>>>>>> 0b752067
           text: flags.gallery
             ? status.author.name
             : encodeURIComponent(truncateWithEllipsis(authorText, 255)),
